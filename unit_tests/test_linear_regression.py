--- conflicted
+++ resolved
@@ -163,11 +163,7 @@
 def test_linear_regression_sgd_anderson(slope, intercept, num_points):
     input_dim, output_dim, dataset = linear_data(slope, intercept, num_points)
     use_bias = True
-<<<<<<< HEAD
     learning_rate = 1e-3
-=======
-    learning_rate = 1e-4
->>>>>>> 67aa30b1
     weight_decay = 0.0    
     batch_size = 1
     epochs = 10000
@@ -198,11 +194,7 @@
 def test_linear_regression_rmsprop_anderson(slope, intercept, num_points):
     input_dim, output_dim, dataset = linear_data(slope, intercept, num_points)
     use_bias = True
-<<<<<<< HEAD
     learning_rate = 1e-3
-=======
-    learning_rate = 1e-4
->>>>>>> 67aa30b1
     weight_decay = 0.0    
     batch_size = 1
     epochs = 10000
@@ -232,11 +224,7 @@
 def test_linear_regression_adam_anderson(slope, intercept, num_points):
     input_dim, output_dim, dataset = linear_data(slope, intercept, num_points)
     use_bias = True
-<<<<<<< HEAD
     learning_rate = 1e-3
-=======
-    learning_rate = 1e-4
->>>>>>> 67aa30b1
     weight_decay = 0.0    
     batch_size = 1
     epochs = 10000
@@ -510,7 +498,6 @@
         print("RMSProp converged in "+str(len(history))+" iterations "+"\n exact slope: "+str(slope)+"  - "+" numerical slope: "+str(numeric_slope)+"\n"+" exact intercept: "+str(intercept)+" - "+" numerical intercept: "+str(numeric_intercept))
         self.assertTrue(abs((slope-numeric_slope))<1e-3 and abs((intercept-numeric_intercept))<1e-3)
     
-    """
     def test_adam(self):
         num_points = 100
         straight_line_parameters = torch.rand(2, 1)
@@ -519,11 +506,7 @@
         numeric_slope, numeric_intercept, history = test_linear_regression_adam(slope, intercept, num_points)
         print("Adam converged in "+str(len(history))+" iterations "+"\n exact slope: "+str(slope)+"  - "+" numerical slope: "+str(numeric_slope)+"\n"+" exact intercept: "+str(intercept)+" - "+" numerical intercept: "+str(numeric_intercept))
         self.assertTrue(abs((slope-numeric_slope))<1e-3 and abs((intercept-numeric_intercept))<1e-3)
-<<<<<<< HEAD
-
-=======
-     
->>>>>>> 67aa30b1
+
     def test_sgd_anderson(self):
         num_points = 2
         straight_line_parameters = torch.rand(2, 1)
@@ -563,7 +546,6 @@
     def test_nn_adam_anderson(self):
         self.assertTrue(monotonic_decreasing(test_neural_network_linear_regression_adam_anderson(10000)))
     """
-        
 
 if __name__ == "__main__":
     unittest.main()
